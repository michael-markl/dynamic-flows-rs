--- conflicted
+++ resolved
@@ -1,5 +1,4 @@
 use std::{
-    borrow::BorrowMut,
     cmp::{max, min, Reverse},
     collections::{HashMap, HashSet, VecDeque},
     hash::Hash,
@@ -415,14 +414,10 @@
 mod tests {
     use std::collections::HashMap;
 
-<<<<<<< HEAD
-    use crate::{float::F64, num::Num, piecewise_linear::PiecewiseLinear, points, piecewise_constant::PiecewiseConstant};
-=======
     use crate::{
         float::F64, num::Num, piecewise_constant::PiecewiseConstant,
         piecewise_linear::PiecewiseLinear, points,
     };
->>>>>>> c79b0d19
 
     use super::DynamicFlow;
 
